--- conflicted
+++ resolved
@@ -23,11 +23,7 @@
 
 **Python 3.7**. Python 3.6 might work too, but I wouldn't go lower because I make extensive use of pathlib.
 
-<<<<<<< HEAD
-Run `pip -r requirements.txt` to install the necessary packages. Additionally you will need [PyTorch](https://pytorch.org/get-started/locally/) and PyQt4 (Linux: package `python-qt4`, [Windows](https://www.lfd.uci.edu/~gohlke/pythonlibs/#pyqt4)).
-=======
-Run `pip -r requirements.txt` to install the necessary packages. Additionally you will need [PyTorch](https://pytorch.org/get-started/locally/) and [PyQt5](https://www.riverbankcomputing.com/software/pyqt/intro).	
->>>>>>> 07dd9f10
+Run `pip -r requirements.txt` to install the necessary packages. Additionally you will need [PyTorch](https://pytorch.org/get-started/locally/).
 
 A GPU is *highly* recommended (CPU-only is currently not implemented), but you don't necessarily need a high tier GPU if you only want to use the toolbox.
 
